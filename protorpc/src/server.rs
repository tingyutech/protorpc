<<<<<<< HEAD
use std::{
    collections::{HashMap, HashSet},
    sync::Arc,
};
=======
use std::{collections::HashMap, sync::Arc};
>>>>>>> 1d2e182c

use async_trait::async_trait;
use prost::Message;
use tokio::sync::mpsc::{UnboundedSender, unbounded_channel};
use tokio_stream::{StreamExt, wrappers::UnboundedReceiverStream};

use crate::{
<<<<<<< HEAD
    NamedPayload, OrderNumber, Stream, proto,
    request::Request,
    response::Response,
    result::{IoResult, RpcError},
    routers::MessageStream,
    task::spawn,
=======
    OrderNumber, Stream, proto, request::Request, response::Response, result::RpcError,
    task::spawn, transport::IOStream,
>>>>>>> 1d2e182c
};

pub struct Session<T> {
    pub transport: u32,
    pub order_number: OrderNumber,
    pub service: String,
    pub method: String,
    pub metadata: HashMap<String, String>,
    pub payload: T,
}

impl<T> std::fmt::Debug for Session<T> {
    fn fmt(&self, f: &mut std::fmt::Formatter<'_>) -> std::fmt::Result {
        f.debug_struct("BaseRequest")
            .field("service", &self.service)
            .field("method", &self.method)
            .field("metadata", &self.metadata)
            .finish()
    }
}

<<<<<<< HEAD
impl Session<Stream<Result<Vec<u8>, RpcError>>> {
=======
impl BaseRequest<Stream<Result<Vec<u8>, RpcError>>> {
>>>>>>> 1d2e182c
    pub async fn into_once<T: Message + Default>(mut self) -> Result<Request<T>, RpcError> {
        Ok(Request {
            metadata: self.metadata,
            timeout: Default::default(),
            payload: self
                .payload
                .next()
                .await
                .ok_or_else(|| RpcError::invalid_stream())?
                .map(|it| {
                    T::decode(it.as_ref()).map_err(|e| RpcError::invalid_data(&e.to_string()))
                })??,
        })
    }

    pub fn into_stream<T: Message + Unpin + Default + 'static>(
        mut self,
    ) -> Request<Stream<Result<T, RpcError>>> {
        let (tx, rx) = unbounded_channel::<Result<T, RpcError>>();

        spawn(async move {
            while let Some(buf) = self.payload.next().await {
                match buf {
                    Ok(buf) => {
                        if let Ok(message) = T::decode(buf.as_ref()) {
                            if tx.send(Ok(message)).is_err() {
                                break;
                            }
                        } else {
                            break;
                        }
                    }
                    Err(e) => {
                        let _ = tx.send(Err(RpcError::from(e)));

                        break;
                    }
                }
            }
        });

        Request {
            metadata: self.metadata,
            timeout: Default::default(),
            payload: Stream::from(UnboundedReceiverStream::from(rx)),
        }
    }
}

#[derive(Default)]
<<<<<<< HEAD
struct SessionsManager {
    transport_bound: HashMap<u32, HashSet<OrderNumber>>,
    request_senders: HashMap<OrderNumber, UnboundedSender<Result<Vec<u8>, RpcError>>>,
}

impl SessionsManager {
    fn accept(
        &mut self,
        NamedPayload { transport, payload }: NamedPayload<IoResult<proto::Frame>>,
    ) -> Option<Session<Stream<Result<Vec<u8>, RpcError>>>> {
        match payload {
            Ok(frame) => {
                let order_number = frame.order_number();

                if let Some(payload) = frame.payload {
                    match payload {
                        proto::frame::Payload::RequestHeader(header) => {
                            let (tx, rx) = unbounded_channel::<Result<Vec<u8>, RpcError>>();
                            self.request_senders.insert(order_number, tx);

                            self.transport_bound
                                .entry(transport)
                                .or_default()
                                .insert(order_number);

                            return Some(Session {
                                payload: Stream::from(UnboundedReceiverStream::from(rx)),
                                service: frame.service,
                                method: frame.method,
                                metadata: header.metadata,
                                order_number,
                                transport,
                            });
                        }
                        proto::frame::Payload::Request(request) => {
                            if let Some(tx) = self.request_senders.get(&order_number).as_ref() {
                                let _ = tx.send(Ok(request.payload));
                            }
                        }
                        proto::frame::Payload::EndOfStream(frame) => {
                            if let Some(tx) = self.request_senders.remove(&order_number) {
                                if let Some(e) = frame.error {
                                    let _ = tx.send(Err(RpcError::from(e)));
                                }
                            }

                            if let Some(items) = self.transport_bound.get_mut(&transport) {
                                items.remove(&order_number);
                            }
                        }
                        _ => (),
                    }
                }
            }
            Err(e) => {
                if let Some(items) = self.transport_bound.remove(&transport) {
                    for order_number in items {
                        if let Some(tx) = self.request_senders.remove(&order_number) {
                            let _ = tx.send(Err(RpcError::from(std::io::Error::new(
                                e.kind(),
                                e.to_string(),
                            ))));
=======
struct RequestFrameAdapter {
    stream_senders: HashMap<OrderNumber, UnboundedSender<Result<Vec<u8>, RpcError>>>,
}

impl RequestFrameAdapter {
    fn accept(
        &mut self,
        frame: proto::Frame,
    ) -> Option<BaseRequest<Stream<Result<Vec<u8>, RpcError>>>> {
        let order_number = frame.order_number();

        if let Some(payload) = frame.payload {
            match payload {
                proto::frame::Payload::RequestHeader(header) => {
                    let (tx, rx) = unbounded_channel::<Result<Vec<u8>, RpcError>>();
                    self.stream_senders.insert(order_number, tx);

                    return Some(BaseRequest {
                        payload: Stream::from(UnboundedReceiverStream::from(rx)),
                        service: frame.service,
                        method: frame.method,
                        metadata: header.metadata,
                        order_number,
                    });
                }
                proto::frame::Payload::Request(request) => {
                    if let Some(tx) = self.stream_senders.get(&order_number).as_ref() {
                        let _ = tx.send(Ok(request.payload));
                    }
                }
                proto::frame::Payload::EndOfStream(frame) => {
                    if let Some(tx) = self.stream_senders.remove(&order_number) {
                        if let Some(e) = frame.error {
                            let _ = tx.send(Err(RpcError::from(e)));
>>>>>>> 1d2e182c
                        }
                    }
                }
            }
        }

        None
    }

    fn error(&mut self, err: std::io::Error) {
        for tx in self.stream_senders.values() {
            let _ = tx.send(Err(RpcError::from(std::io::Error::new(
                err.kind(),
                err.to_string(),
            ))));
        }
    }
}

#[cfg_attr(target_family = "wasm", async_trait(?Send))]
#[cfg_attr(not(target_family = "wasm"), async_trait)]
pub trait ServerService {
    const NAME: &'static str;

    async fn handle(
        &self,
<<<<<<< HEAD
        session: Session<Stream<Result<Vec<u8>, RpcError>>>,
=======
        request: BaseRequest<Stream<Result<Vec<u8>, RpcError>>>,
>>>>>>> 1d2e182c
    ) -> Result<Response<Stream<Result<Vec<u8>, RpcError>>>, RpcError>;
}

pub async fn startup_server<T>(service: T, stream: MessageStream)
where
    T: ServerService + Sync + Send + 'static,
{
    let (writable_stream, mut readable_stream) = stream.split();
    let service = Arc::new(service);

    let mut sessions_manager = SessionsManager::default();

<<<<<<< HEAD
    while let Some(payload) = readable_stream.recv().await {
        if let Some(session) = sessions_manager.accept(payload) {
            let service = service.clone();
            let writable_stream_ = writable_stream.clone();

            spawn(async move {
                let transport = session.transport;

                let mut frame = proto::Frame {
                    service: T::NAME.to_string(),
                    method: session.method.clone(),
                    payload: None,
                    ..Default::default()
                };

                frame.set_order_number(session.order_number);

                match service.handle(session).await {
                    Ok(mut response) => {
                        {
                            frame.payload = Some(proto::frame::Payload::ResponseHeader(
                                proto::ResponseHeader {
                                    success: true,
                                    error: None,
                                    metadata: response.metadata,
                                },
                            ));

                            if writable_stream_
                                .send(NamedPayload {
                                    payload: frame.clone(),
                                    transport,
                                })
                                .await
                                .is_err()
                            {
                                return;
                            }
                        }

                        let mut result = None;

                        {
                            let mut serial_number = 0;

                            while let Some(payload) = response.payload.next().await {
                                let payload = match payload {
                                    Ok(it) => it,
                                    Err(e) => {
                                        result = Some(e);

                                        break;
                                    }
                                };

                                frame.payload =
                                    Some(proto::frame::Payload::Response(proto::Response {
                                        serial_number,
                                        payload,
                                    }));
=======
        while let Some(frame) = readable_stream.recv().await {
            match frame {
                Ok(frame) => {
                    if let Some(request) = adapter.accept(frame) {
                        let service = service.clone();
                        let frame_sender_ = frame_sender.clone();

                        spawn(async move {
                            let mut frame = proto::Frame {
                                service: T::NAME.to_string(),
                                method: request.method.clone(),
                                payload: None,
                                ..Default::default()
                            };
>>>>>>> 1d2e182c

                            frame.set_order_number(request.order_number);

<<<<<<< HEAD
                                if writable_stream_
                                    .send(NamedPayload {
                                        payload: frame.clone(),
                                        transport,
                                    })
                                    .await
                                    .is_err()
                                {
                                    break;
                                }
                            }
                        }

                        {
                            frame.payload = Some(proto::frame::Payload::EndOfStream(
                                result
                                    .map(|it| proto::EndOfStream {
                                        success: false,
                                        error: Some(it.to_string()),
                                    })
                                    .unwrap_or_else(|| proto::EndOfStream {
                                        success: true,
                                        error: None,
                                    }),
                            ));

                            let _ = writable_stream_
                                .send(NamedPayload {
                                    payload: frame,
                                    transport,
                                })
                                .await;
                        }
                    }
                    Err(e) => {
                        frame.payload = Some(proto::frame::Payload::ResponseHeader(
                            proto::ResponseHeader {
                                success: false,
                                error: Some(e.to_string()),
                                metadata: HashMap::default(),
                            },
                        ));

                        let _ = writable_stream_.send(NamedPayload {
                            payload: frame,
                            transport,
                        }).await;
                    }
                }
            });
=======
                            match service.handle(request).await {
                                Ok(mut response) => {
                                    {
                                        frame.payload =
                                            Some(proto::frame::Payload::ResponseHeader(
                                                proto::ResponseHeader {
                                                    success: true,
                                                    error: None,
                                                    metadata: response.metadata,
                                                },
                                            ));

                                        if frame_sender_.send(frame.clone()).is_err() {
                                            return;
                                        }
                                    }

                                    let mut result = None;
                                    let mut serial_number = 0;
                                    while let Some(payload) = response.payload.next().await {
                                        let payload = match payload {
                                            Ok(it) => it,
                                            Err(e) => {
                                                result = Some(e);

                                                break;
                                            }
                                        };

                                        frame.payload = Some(proto::frame::Payload::Response(
                                            proto::Response {
                                                serial_number,
                                                payload,
                                            },
                                        ));

                                        serial_number += 1;

                                        if frame_sender_.send(frame.clone()).is_err() {
                                            break;
                                        }
                                    }

                                    frame.payload = Some(proto::frame::Payload::EndOfStream(
                                        result
                                            .map(|it| proto::EndOfStream {
                                                success: false,
                                                error: Some(it.to_string()),
                                            })
                                            .unwrap_or_else(|| proto::EndOfStream {
                                                success: true,
                                                error: None,
                                            }),
                                    ));

                                    let _ = frame_sender_.send(frame);
                                }
                                Err(e) => {
                                    frame.payload = Some(proto::frame::Payload::ResponseHeader(
                                        proto::ResponseHeader {
                                            success: false,
                                            error: Some(e.to_string()),
                                            metadata: HashMap::default(),
                                        },
                                    ));

                                    let _ = frame_sender_.send(frame);
                                }
                            }
                        });
                    }
                }
                Err(e) => {
                    adapter.error(e);

                    break;
                }
            }
>>>>>>> 1d2e182c
        }
    }

    #[cfg(feature = "log")]
    log::info!("service closed, service = {}", T::NAME);
}<|MERGE_RESOLUTION|>--- conflicted
+++ resolved
@@ -1,11 +1,7 @@
-<<<<<<< HEAD
 use std::{
     collections::{HashMap, HashSet},
     sync::Arc,
 };
-=======
-use std::{collections::HashMap, sync::Arc};
->>>>>>> 1d2e182c
 
 use async_trait::async_trait;
 use prost::Message;
@@ -13,17 +9,12 @@
 use tokio_stream::{StreamExt, wrappers::UnboundedReceiverStream};
 
 use crate::{
-<<<<<<< HEAD
     NamedPayload, OrderNumber, Stream, proto,
     request::Request,
     response::Response,
     result::{IoResult, RpcError},
     routers::MessageStream,
     task::spawn,
-=======
-    OrderNumber, Stream, proto, request::Request, response::Response, result::RpcError,
-    task::spawn, transport::IOStream,
->>>>>>> 1d2e182c
 };
 
 pub struct Session<T> {
@@ -45,11 +36,7 @@
     }
 }
 
-<<<<<<< HEAD
 impl Session<Stream<Result<Vec<u8>, RpcError>>> {
-=======
-impl BaseRequest<Stream<Result<Vec<u8>, RpcError>>> {
->>>>>>> 1d2e182c
     pub async fn into_once<T: Message + Default>(mut self) -> Result<Request<T>, RpcError> {
         Ok(Request {
             metadata: self.metadata,
@@ -100,7 +87,6 @@
 }
 
 #[derive(Default)]
-<<<<<<< HEAD
 struct SessionsManager {
     transport_bound: HashMap<u32, HashSet<OrderNumber>>,
     request_senders: HashMap<OrderNumber, UnboundedSender<Result<Vec<u8>, RpcError>>>,
@@ -163,42 +149,6 @@
                                 e.kind(),
                                 e.to_string(),
                             ))));
-=======
-struct RequestFrameAdapter {
-    stream_senders: HashMap<OrderNumber, UnboundedSender<Result<Vec<u8>, RpcError>>>,
-}
-
-impl RequestFrameAdapter {
-    fn accept(
-        &mut self,
-        frame: proto::Frame,
-    ) -> Option<BaseRequest<Stream<Result<Vec<u8>, RpcError>>>> {
-        let order_number = frame.order_number();
-
-        if let Some(payload) = frame.payload {
-            match payload {
-                proto::frame::Payload::RequestHeader(header) => {
-                    let (tx, rx) = unbounded_channel::<Result<Vec<u8>, RpcError>>();
-                    self.stream_senders.insert(order_number, tx);
-
-                    return Some(BaseRequest {
-                        payload: Stream::from(UnboundedReceiverStream::from(rx)),
-                        service: frame.service,
-                        method: frame.method,
-                        metadata: header.metadata,
-                        order_number,
-                    });
-                }
-                proto::frame::Payload::Request(request) => {
-                    if let Some(tx) = self.stream_senders.get(&order_number).as_ref() {
-                        let _ = tx.send(Ok(request.payload));
-                    }
-                }
-                proto::frame::Payload::EndOfStream(frame) => {
-                    if let Some(tx) = self.stream_senders.remove(&order_number) {
-                        if let Some(e) = frame.error {
-                            let _ = tx.send(Err(RpcError::from(e)));
->>>>>>> 1d2e182c
                         }
                     }
                 }
@@ -225,11 +175,7 @@
 
     async fn handle(
         &self,
-<<<<<<< HEAD
         session: Session<Stream<Result<Vec<u8>, RpcError>>>,
-=======
-        request: BaseRequest<Stream<Result<Vec<u8>, RpcError>>>,
->>>>>>> 1d2e182c
     ) -> Result<Response<Stream<Result<Vec<u8>, RpcError>>>, RpcError>;
 }
 
@@ -242,7 +188,6 @@
 
     let mut sessions_manager = SessionsManager::default();
 
-<<<<<<< HEAD
     while let Some(payload) = readable_stream.recv().await {
         if let Some(session) = sessions_manager.accept(payload) {
             let service = service.clone();
@@ -303,26 +248,9 @@
                                         serial_number,
                                         payload,
                                     }));
-=======
-        while let Some(frame) = readable_stream.recv().await {
-            match frame {
-                Ok(frame) => {
-                    if let Some(request) = adapter.accept(frame) {
-                        let service = service.clone();
-                        let frame_sender_ = frame_sender.clone();
-
-                        spawn(async move {
-                            let mut frame = proto::Frame {
-                                service: T::NAME.to_string(),
-                                method: request.method.clone(),
-                                payload: None,
-                                ..Default::default()
-                            };
->>>>>>> 1d2e182c
-
-                            frame.set_order_number(request.order_number);
-
-<<<<<<< HEAD
+
+                                serial_number += 1;
+
                                 if writable_stream_
                                     .send(NamedPayload {
                                         payload: frame.clone(),
@@ -373,86 +301,6 @@
                     }
                 }
             });
-=======
-                            match service.handle(request).await {
-                                Ok(mut response) => {
-                                    {
-                                        frame.payload =
-                                            Some(proto::frame::Payload::ResponseHeader(
-                                                proto::ResponseHeader {
-                                                    success: true,
-                                                    error: None,
-                                                    metadata: response.metadata,
-                                                },
-                                            ));
-
-                                        if frame_sender_.send(frame.clone()).is_err() {
-                                            return;
-                                        }
-                                    }
-
-                                    let mut result = None;
-                                    let mut serial_number = 0;
-                                    while let Some(payload) = response.payload.next().await {
-                                        let payload = match payload {
-                                            Ok(it) => it,
-                                            Err(e) => {
-                                                result = Some(e);
-
-                                                break;
-                                            }
-                                        };
-
-                                        frame.payload = Some(proto::frame::Payload::Response(
-                                            proto::Response {
-                                                serial_number,
-                                                payload,
-                                            },
-                                        ));
-
-                                        serial_number += 1;
-
-                                        if frame_sender_.send(frame.clone()).is_err() {
-                                            break;
-                                        }
-                                    }
-
-                                    frame.payload = Some(proto::frame::Payload::EndOfStream(
-                                        result
-                                            .map(|it| proto::EndOfStream {
-                                                success: false,
-                                                error: Some(it.to_string()),
-                                            })
-                                            .unwrap_or_else(|| proto::EndOfStream {
-                                                success: true,
-                                                error: None,
-                                            }),
-                                    ));
-
-                                    let _ = frame_sender_.send(frame);
-                                }
-                                Err(e) => {
-                                    frame.payload = Some(proto::frame::Payload::ResponseHeader(
-                                        proto::ResponseHeader {
-                                            success: false,
-                                            error: Some(e.to_string()),
-                                            metadata: HashMap::default(),
-                                        },
-                                    ));
-
-                                    let _ = frame_sender_.send(frame);
-                                }
-                            }
-                        });
-                    }
-                }
-                Err(e) => {
-                    adapter.error(e);
-
-                    break;
-                }
-            }
->>>>>>> 1d2e182c
         }
     }
 
